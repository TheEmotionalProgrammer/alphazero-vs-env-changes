--- conflicted
+++ resolved
@@ -475,6 +475,7 @@
         # Basic search parameters
         "tree_evaluation_policy": "visit",
         "selection_policy": "PUCT",
+        "selection_policy": "PUCT",
         "planning_budget": 64,
         #"puct_c": 0.0,
 
@@ -499,11 +500,7 @@
         # Test environment with obstacles position specified in desc
         "test_env": dict(    
             id = "DefaultFrozenLake8x8-v1",
-<<<<<<< HEAD
             desc = DEFAULT,
-=======
-            desc = NARROW_SIMPLIFIED,
->>>>>>> 83ab129b
             is_slippery=False,
             hole_reward=0,
             terminate_on_hole=False,
