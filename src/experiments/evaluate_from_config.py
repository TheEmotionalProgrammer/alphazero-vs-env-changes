import sys

sys.path.append("src/")

import os
from tqdm import tqdm
import numpy as np
import multiprocessing
import gymnasium as gym
import wandb
import pandas as pd

from log_code.metrics import calc_metrics
from experiments.eval_agent import eval_agent
from core.mcts import DistanceMCTS, LakeDistanceMCTS, RandomRolloutMCTS
from environments.observation_embeddings import ObservationEmbedding, embedding_dict
from az.azmcts import AlphaZeroMCTS

from azdetection.minitrees import MiniTrees
from azdetection.megatree import MegaTree
from azdetection.octopus import Octopus

from az.model import (
    AlphaZeroModel,
    models_dict
)
from policies.tree_policies import tree_eval_dict
from policies.selection_distributions import selection_dict_fn
from policies.value_transforms import value_transform_dict
import torch as th

import copy
from environments.register import register_all

import argparse
from parameters import base_parameters, env_challenges, fz_env_descriptions

from log_code.gen_renderings import save_gif_imageio
from log_code.tree_visualizer import visualize_trees

def agent_from_config(hparams: dict):
    
    env = gym.make(**hparams["env_params"])

    discount_factor = hparams["discount_factor"]

    tree_evaluation_policy = tree_eval_dict(
        hparams["eval_param"],
        discount_factor,
        hparams["puct_c"],
        hparams["tree_temperature"],
        value_transform=value_transform_dict[hparams["tree_value_transform"]],
    )[hparams["tree_evaluation_policy"]]

    #print("evaltemp",tree_evaluation_policy.temperature)

    selection_policy = selection_dict_fn(
        hparams["puct_c"],
        tree_evaluation_policy,
        discount_factor,
        value_transform=value_transform_dict[hparams["selection_value_transform"]],
    )[hparams["selection_policy"]]

    #print("seltemp",selection_policy.temperature)

    if (
        "root_selection_policy" not in hparams
        or hparams["root_selection_policy"] is None
    ):
        hparams["root_selection_policy"] = hparams["selection_policy"]


    root_selection_policy = selection_dict_fn(
        hparams["puct_c"],
        tree_evaluation_policy,
        discount_factor,
        value_transform_dict[hparams["selection_value_transform"]],
    )[hparams["root_selection_policy"]]

    observation_embedding: ObservationEmbedding = embedding_dict[
        hparams["observation_embedding"]
    ](env.observation_space, hparams["ncols"] if "ncols" in hparams else None)

    if hparams["agent_type"] == "random_rollout":
        if "rollout_budget" not in hparams:
            hparams["rollout_budget"] = 40
        agent = RandomRolloutMCTS(
            rollout_budget=hparams["rollout_budget"],
            root_selection_policy=root_selection_policy,
            selection_policy=selection_policy,
            discount_factor=discount_factor,
        )

    elif hparams["agent_type"] == "distance":
        if "desc" in hparams["env_params"] and hparams["env_params"]["desc"] is not None:
            lake_map = hparams["env_params"]["desc"]
            agent = LakeDistanceMCTS(
                lake_map=lake_map,
                root_selection_policy=root_selection_policy,
                selection_policy=selection_policy,
                discount_factor=discount_factor,
            )
        else:

            agent = DistanceMCTS(
                embedding=observation_embedding,
                root_selection_policy=root_selection_policy,
                selection_policy=selection_policy,
                discount_factor=discount_factor,
            )

    elif hparams["agent_type"] == "azmcts":

        filename = hparams["model_file"]

        model: AlphaZeroModel = models_dict[hparams["model_type"]].load_model(
            filename, 
            env, 
            False, 
            hparams["hidden_dim"]

        )

        model.eval()

        if "dir_epsilon" not in hparams:
            hparams["dir_epsilon"] = 0.0
            hparams["dir_alpha"] = None

        dir_epsilon = hparams["dir_epsilon"]
        dir_alpha = hparams["dir_alpha"]


        agent = AlphaZeroMCTS(
            root_selection_policy=root_selection_policy,
            selection_policy=selection_policy,
            model=model,
            dir_epsilon=dir_epsilon,
            dir_alpha=dir_alpha,
            discount_factor=discount_factor,
            value_estimate=hparams["value_estimate"],
        )

    elif hparams["agent_type"] == "mini-trees" or hparams["agent_type"] == "mega-tree" or hparams["agent_type"] == "octopus":

        filename = hparams["model_file"]

        model: AlphaZeroModel = models_dict[hparams["model_type"]].load_model(
            filename, 
            env, 
            False, 
            hparams["hidden_dim"]
        )

        model.eval()

        #print("Direpslion: ", hparams["dir_epsilon"])

        dir_epsilon = hparams["dir_epsilon"]
        dir_alpha = hparams["dir_alpha"]
        
        threshold = hparams["threshold"]

        value_search = hparams["value_search"]

        predictor = hparams["predictor"]

        if hparams["agent_type"] == "mega-tree":
            agent = MegaTree(
                predictor=predictor,
                root_selection_policy=root_selection_policy,
                selection_policy=selection_policy,
                model=model,
                dir_epsilon=dir_epsilon,
                dir_alpha=dir_alpha,
                discount_factor=discount_factor,
                threshold=threshold,
                value_search=value_search,
                value_estimate=hparams["value_estimate"],
                var_penalty=hparams["var_penalty"],
                update_estimator=hparams["update_estimator"],
            )
        elif hparams["agent_type"] == "mini-trees":

            agent = MiniTrees(
                predictor=predictor,
                root_selection_policy=root_selection_policy,
                selection_policy=selection_policy,
                model=model,
                dir_epsilon=dir_epsilon,
                dir_alpha=dir_alpha,
                discount_factor=discount_factor,
                threshold=threshold,
                value_search=value_search,
                value_estimate=hparams["value_estimate"],
                update_estimator=hparams["update_estimator"],
            )

        elif hparams["agent_type"] == "octopus":
            agent = Octopus(
                predictor=predictor,
                root_selection_policy=root_selection_policy,
                selection_policy=selection_policy,
                model=model,
                dir_epsilon=dir_epsilon,
                dir_alpha=dir_alpha,
                discount_factor=discount_factor,
                threshold=threshold,
                value_estimate=hparams["value_estimate"],
                update_estimator=hparams["update_estimator"],
                var_penalty=hparams["var_penalty"],
            )

    else:

        raise ValueError(f"Unknown agent type {hparams['agent_type']}")

        
    return (
        agent,
        env,
        tree_evaluation_policy,
        observation_embedding,
        hparams["planning_budget"],
    )


def eval_from_config(
    project_name="AlphaZero", entity=None, job_name=None, config=None, tags=None
):
    if tags is None:
        tags = []
    tags.append("evaluation")

    use_wandb = config["wandb_logs"]

    if use_wandb:
        # Initialize Weights & Biases
        settings = wandb.Settings(job_name=job_name)
        run = wandb.init(
            project=project_name, entity=entity, settings=settings, config=config, tags=tags
        )
        assert run is not None
        hparams = wandb.config
    else:
        hparams = config

    agent, train_env, tree_evaluation_policy, observation_embedding, planning_budget = (
        agent_from_config(hparams)
    )

    if "workers" not in hparams or hparams["workers"] is None:
        hparams["workers"] = multiprocessing.cpu_count()
    else:
        workers = hparams["workers"]

    seeds = [0] * hparams["runs"]

    test_env = gym.make(**hparams["test_env"])

    results = eval_agent(
        agent=agent,
        env=test_env,
        original_env=train_env,
        tree_evaluation_policy=tree_evaluation_policy,
        observation_embedding=observation_embedding,
        planning_budget=planning_budget,
        max_episode_length=hparams["max_episode_length"],
        seeds=seeds,
        temperature=hparams["eval_temp"],
        workers=workers,
        azdetection= (hparams["agent_type"] == "mini-trees" or hparams["agent_type"] == "mega-tree"),
        unroll_budget= hparams["unroll_budget"],
        render=hparams["render"],
        return_trees=hparams["visualize_trees"],
    )

    if hparams["visualize_trees"]:
        results, trees = results
        trees = trees[0]
        print(f"Visualizing {len(trees)} trees...")
        visualize_trees(trees, "tree_visualizations")
        
    episode_returns, discounted_returns, time_steps, entropies = calc_metrics(
        results, agent.discount_factor, test_env.action_space.n
    )

    trajectories = []
    for i in range(results.shape[0]):
        re = []
        for j in range(results.shape[1]):
            re.append(
                observation_embedding.tensor_to_obs(results[i, j]["observations"])
            )
            if results[i, j]["terminals"] == 1:
                break
        trajectories.append(re)

    eval_res = {
        # wandb logs
        "Evaluation/Returns": wandb.Histogram(np.array((episode_returns))),
        "Evaluation/Discounted_Returns": wandb.Histogram(np.array((discounted_returns))),
        "Evaluation/Timesteps": wandb.Histogram(np.array((time_steps))),
        # "Evaluation/Entropies": wandb.Histogram(np.array(((th.sum(entropies, dim=-1) / time_steps)))),

        # standard logs
        "Evaluation/Mean_Returns": episode_returns.mean().item(),
        "Evaluation/Mean_Discounted_Returns": discounted_returns.mean().item(),
        # "Evaluation/Mean_Entropy": (th.sum(entropies, dim=-1) / time_steps).mean().item(),
        "trajectories": trajectories,
    }

    if use_wandb:
        run.log(data=eval_res)
        run.log_code(root="./src")
        # Finish the WandB run
        run.finish()
    
    else:
        print(f"Evaluation Mean Return: {eval_res['Evaluation/Mean_Returns']}")
        print(f"Evaluation Mean Discounted Return: {eval_res['Evaluation/Mean_Discounted_Returns']}")

def eval_budget_sweep(
    project_name="AlphaZeroEval",
    entity=None,
    config=None,
    budgets=None,
    num_train_seeds=None,
    num_eval_seeds=None,
):
    """
    Evaluate the agent with increasing planning budgets and log the results.

    Args:
        project_name (str): WandB project name.
        entity (str): WandB entity name.
        config (dict): Base configuration for the agent.
        budgets (list): List of planning budgets to evaluate.
        num_train_seeds (int): Number of training seeds.
        num_eval_seeds (int): Number of evaluation seeds.
    """
    if config["agent_type"] == "mini-trees" or config["agent_type"] == "mega-tree":
        run_name = f"Algorithm_({config['agent_type']})_EvalPol_({config['tree_evaluation_policy']})_SelPol_({config['selection_policy']})_c_({config['puct_c']})_Predictor_({config['predictor']})_n_({config['unroll_budget']})_eps_({config['threshold']})_ValueSearch_({config['value_search']})_ValueEst_({config['value_estimate']})_UpdateEst_({config['update_estimator']})_{config['map_name']}"
        run_name = f"Algorithm_({config['agent_type']})_EvalPol_({config['tree_evaluation_policy']})_SelPol_({config['selection_policy']})_c_({config['puct_c']})_Predictor_({config['predictor']})_n_({config['unroll_budget']})_eps_({config['threshold']})_ValueSearch_({config['value_search']})_ValueEst_({config['value_estimate']})_UpdateEst_({config['update_estimator']})_{config['map_name']}"
    elif config["agent_type"] == "azmcts":
        run_name = f"Algorithm_({config['agent_type']})_EvalPol_({config['tree_evaluation_policy']})_SelPol_({config['selection_policy']})_c_({config['puct_c']})_ValueEst_({config['value_estimate']})_{config['map_name']}"
    elif config["agent_type"] == "octopus":
        run_name = f"Algorithm_({config['agent_type']})_EvalPol_({config['tree_evaluation_policy']})_SelPol_({config['selection_policy']})_c_({config['puct_c']})_ValueEst_({config['value_estimate']})_Predictor_({config['predictor']})_eps_({config['threshold']})_ValueEst_({config['value_estimate']})_({config['update_estimator']})_{config['map_name']}"

    if budgets is None:
        budgets = [8, 16, 32, 64, 128]  # Default budgets to sweep

    use_wandb = config["wandb_logs"]

    if use_wandb:
        run = wandb.init(
            project=project_name, 
            entity=entity, 
            name=run_name, 
            config=config, 
            tags=["budget_sweep"]
        )
        hparams = wandb.config
    else:
        hparams = config

    register_all()  # Register custom environments

    # Store results for plotting
    results_data = []

    for model_seed in range(num_train_seeds):
        print(f"Training Seed: {model_seed}")

        if config["map_size"] == 8:
            model_file = f"{'hyper' if not hparams['hpc'] else 'scratch/itamassia/hyper'}/AZTrain_env=CustomFrozenLakeNoHoles8x8-v1_evalpol=visit_iterations=50_budget=64_df=0.95_lr=0.001_nstepslr=2_seed={model_seed}/checkpoint.pth"
        elif config["map_size"] == 16:
            model_file = f"{'hyper' if not hparams['hpc'] else 'scratch/itamassia/hyper'}/AZTrain_env=CustomFrozenLakeNoHoles16x16-v1_evalpol=visit_iterations=60_budget=128_df=0.95_lr=0.003_nstepslr=2_seed={model_seed}/checkpoint.pth"

        for budget in budgets:
            eval_results = []  # Store results across evaluation seeds for a given training seed

            for seed in range(num_eval_seeds):
                config_copy = dict(hparams)
                config_copy["model_file"] = model_file
                config_copy["planning_budget"] = budget

                #print(f"Running evaluation for planning_budget={budget}")

                agent, train_env, tree_evaluation_policy, observation_embedding, planning_budget = agent_from_config(config_copy)
                test_env = gym.make(**config_copy["test_env"])
                seeds = [seed]

                results = eval_agent(
                    agent=agent,
                    env=test_env,
                    original_env=train_env,
                    tree_evaluation_policy=tree_evaluation_policy,
                    observation_embedding=observation_embedding,
                    planning_budget=planning_budget,
                    max_episode_length=config_copy["max_episode_length"],
                    seeds=seeds,
                    temperature=config_copy["eval_temp"],
                    workers=config_copy["workers"],
                    azdetection=(config_copy["agent_type"] == "mini-trees" or config_copy["agent_type"] == "mega-tree"),
                    unroll_budget=config_copy["unroll_budget"],
                )

                episode_returns, discounted_returns, time_steps, _ = calc_metrics(
                    results, agent.discount_factor, test_env.action_space.n
                )

                eval_results.append([
                    discounted_returns.mean().item(),
                    episode_returns.mean().item(),
                    time_steps.mean().item()
                ])

            # Compute mean across evaluation seeds for this training seed
            eval_results = np.array(eval_results)
            train_seed_mean = eval_results.mean(axis=0)  # Mean of evaluation seeds
            results_data.append([budget, model_seed] + list(train_seed_mean))

    if use_wandb:
        run.finish()

    # Convert results into DataFrame
    df = pd.DataFrame(results_data, columns=["Budget", "Training Seed", "Discounted Return", "Return", "Episode Length"])

    # Compute final mean and standard deviation across training seeds
    df_grouped = df.groupby("Budget").agg(["mean", "std"])
    df_grouped.columns = [f"{col[0]} {col[1]}" for col in df_grouped.columns]  # Flatten MultiIndex
    df_grouped.reset_index(inplace=True)  # Restore "Budget" as a column

    # Print to debug column names
    print("Column names after grouping:", df_grouped.columns)

    # Compute standard error across training seeds
    num_train_seeds = len(df["Training Seed"].unique())
    for metric in ["Discounted Return", "Return", "Episode Length"]:
        df_grouped[f"{metric} SE"] = df_grouped[f"{metric} std"] / np.sqrt(num_train_seeds)
    
    # Drop the "Training Seed mean" column and the "Training Seed std" column
    df_grouped.drop(columns=["Training Seed mean", "Training Seed std"], inplace=True)

    # If directory does not exist, create it
    if not os.path.exists(f"{config_copy['map_size']}x{config_copy['map_size']}"):
        os.makedirs(f"{config_copy['map_size']}x{config_copy['map_size']}")

    # Save results
    df_grouped.to_csv(f"{config_copy['map_size']}x{config_copy['map_size']}/{run_name}.csv", index=False)

    # Print final averages with standard errors
    for budget in budgets:
        row = df_grouped[df_grouped["Budget"] == budget]
        print(f"Planning Budget: {budget}")
        print(f"Avg Discounted Return: {row['Discounted Return mean'].values[0]:.3f} ± {row['Discounted Return SE'].values[0]:.3f}")
        print(f"Avg Return: {row['Return mean'].values[0]:.3f} ± {row['Return SE'].values[0]:.3f}")
        print(f"Avg Episode Length: {row['Episode Length mean'].values[0]:.3f} ± {row['Episode Length SE'].values[0]:.3f}")

if __name__ == "__main__":

    parser = argparse.ArgumentParser(description="AlphaZero Evaluation Configuration")

    map_size = 16

    parser.add_argument("--map_size", type=int, default=map_size, help="Map size")

    # Run configurations
<<<<<<< HEAD
    parser.add_argument("--wandb_logs", type=bool, default=False, help="Enable wandb logging")
    parser.add_argument("--workers", type=int, default=6, help="Number of workers")
=======
    parser.add_argument("--wandb_logs", type=bool, default=True, help="Enable wandb logging")
    parser.add_argument("--workers", type=int, default=1, help="Number of workers")
>>>>>>> 915ba8cb
    parser.add_argument("--runs", type=int, default=1, help="Number of runs")

    # Basic search parameters
    parser.add_argument("--tree_evaluation_policy", type=str, default="mvc", help="Tree evaluation policy")
    parser.add_argument("--selection_policy", type=str, default="PolicyUCT", help="Selection policy")
    parser.add_argument("--puct_c", type=float, default=0, help="PUCT parameter")

    # Only relevant for single run evaluation
    parser.add_argument("--planning_budget", type=int, default=256, help="Planning budget")

    # Search algorithm
    parser.add_argument("--agent_type", type=str, default="octopus", help="Agent type")

    # Stochasticity parameters
    parser.add_argument("--eval_temp", type=float, default=0.0, help="Temperature in tree evaluation softmax")
    parser.add_argument("--dir_epsilon", type=float, default=0.0, help="Dirichlet noise parameter epsilon")
    parser.add_argument("--dir_alpha", type=float, default=None, help="Dirichlet noise parameter alpha")

    # AZDetection detection parameters
    parser.add_argument("--threshold", type=float, default=0.05, help="Detection threshold")
    parser.add_argument("--unroll_budget", type=int, default=4, help="Unroll budget")

    # AZDetection replanning parameters
    parser.add_argument("--value_search", type=bool, default=False, help="Enable value search")
    parser.add_argument("--predictor", type=str, default="current_value", help="Predictor to use for detection")
    parser.add_argument("--update_estimator", type=bool, default=True, help="Update the estimator")

    # Test environment
    parser.add_argument("--test_env_id", type=str, default=f"CustomFrozenLakeNoHoles{map_size}x{map_size}-v1", help="Test environment ID")
    parser.add_argument("--test_env_desc", type=str, default=f"{map_size}x{map_size}_NARROW_XTREME", help="Environment description")
    parser.add_argument("--test_env_is_slippery", type=bool, default=False, help="Slippery environment")
    parser.add_argument("--test_env_hole_reward", type=int, default=0, help="Hole reward")
    parser.add_argument("--test_env_terminate_on_hole", type=bool, default=False, help="Terminate on hole")
    parser.add_argument("--deviation_type", type=str, default="bump", help="Deviation type")

    # Observation embedding
    parser.add_argument("--observation_embedding", type=str, default="coordinate", help="Observation embedding type")

    # Model file for single run evaluation
    parser.add_argument("--model_file", type=str, default=f"hyper/AZTrain_env=CustomFrozenLakeNoHoles8x8-v1_evalpol=visit_iterations=50_budget=64_df=0.95_lr=0.001_nstepslr=2_seed=4/checkpoint.pth", help="Path to model file")

    parser.add_argument("--train_seeds", type=int, default=10, help="The number of random seeds to use for training.")
    parser.add_argument("--eval_seeds", type=int, default=10, help="The number of random seeds to use for evaluation.")

    # Rendering
    parser.add_argument("--render", type=bool, default=True, help="Render the environment")

    parser.add_argument("--run_full_eval", type=bool, default= True, help="Run type")

    parser.add_argument("--hpc", type=bool, default=False, help="HPC flag")

    parser.add_argument("--value_estimate", type=str, default="perfect", help="Value estimate method")
    parser.add_argument("--visualize_trees", type=bool, default=True, help="Visualize trees")

    parser.add_argument("--var_penalty", type=float, default=5, help="Variance penalty")


    # Parse arguments
    args = parser.parse_args()

    challenge = env_challenges[f"CustomFrozenLakeNoHoles{map_size}x{map_size}-v1"]  # Training environment

    # Construct the config
    config_modifications = {
        "wandb_logs": args.wandb_logs,
        "workers": args.workers,
        "runs": args.runs,
        "tree_evaluation_policy": args.tree_evaluation_policy,
        "selection_policy": args.selection_policy,
        "planning_budget": args.planning_budget,
        "puct_c": args.puct_c,
        "agent_type": args.agent_type,
        "eval_temp": args.eval_temp,
        "dir_epsilon": args.dir_epsilon,
        "dir_alpha": args.dir_alpha,
        "threshold": args.threshold,
        "unroll_budget": args.unroll_budget,
        "value_search": args.value_search,
        "predictor": args.predictor,
        "map_name": args.test_env_desc,
        "test_env": {
            "id": args.test_env_id,
            "desc": fz_env_descriptions[args.test_env_desc],
            "is_slippery": args.test_env_is_slippery,
            "hole_reward": args.test_env_hole_reward,
            "terminate_on_hole": args.test_env_terminate_on_hole,
            "deviation_type": args.deviation_type,
        },
        "observation_embedding": args.observation_embedding,
        "model_file": args.model_file,
        "render": args.render,
        "hpc": args.hpc,
        "value_estimate": args.value_estimate,
        "visualize_trees": args.visualize_trees,
        "map_size": args.map_size,
        "var_penalty": args.var_penalty,
        "update_estimator": args.update_estimator,

    }

    run_config = {**base_parameters, **challenge, **config_modifications}

    # Execute the evaluation

    if args.run_full_eval:
        eval_budget_sweep(config=run_config, budgets= [8, 16, 32, 64],  num_train_seeds=args.train_seeds, num_eval_seeds=args.eval_seeds)
    else:
        eval_from_config(config=run_config)<|MERGE_RESOLUTION|>--- conflicted
+++ resolved
@@ -467,13 +467,8 @@
     parser.add_argument("--map_size", type=int, default=map_size, help="Map size")
 
     # Run configurations
-<<<<<<< HEAD
     parser.add_argument("--wandb_logs", type=bool, default=False, help="Enable wandb logging")
     parser.add_argument("--workers", type=int, default=6, help="Number of workers")
-=======
-    parser.add_argument("--wandb_logs", type=bool, default=True, help="Enable wandb logging")
-    parser.add_argument("--workers", type=int, default=1, help="Number of workers")
->>>>>>> 915ba8cb
     parser.add_argument("--runs", type=int, default=1, help="Number of runs")
 
     # Basic search parameters
