--- conflicted
+++ resolved
@@ -72,12 +72,9 @@
         The policy is always unrolled from the current root node.
         """
 
-<<<<<<< HEAD
-=======
         #create coordinate lambda function that maps the observation to a 2D position
         coords = lambda observ: (observ // self.ncols, observ % self.ncols)
 
->>>>>>> 2c1a3b12
         len_traj = len(self.trajectory)
 
         if len_traj >= 1 and self.problem_idx is not None:
@@ -213,7 +210,7 @@
                 self.n_step_prediction(None, i+1, original_root_node) if self.predictor == "original_env" else
                 self.n_step_prediction(root_node, i+1, None)
             )
-
+    
             print(f"Value estimate: {i_est}, Prediction: {i_pred}", "obs", f"({coords(node.observation)[0]}, {coords(node.observation)[1]})")
 
             # Add a very small delta to avoid division by zero
@@ -507,8 +504,6 @@
             # Add a very small delta to avoid division by zero
             i_pred = i_pred + 1e-9
             i_est = i_est + 1e-9
-            
-            print(f"Value estimate: {i_est}, Prediction: {i_pred}", "obs", f"({coords(node.observation)[0]}, {coords(node.observation)[1]})")
 
             if i_est/i_pred < 1 - self.threshold:
 
@@ -517,8 +512,8 @@
                 # NOTE: at i in the for loop, we have taken i+1 steps
                 safe_index = i+1 - (np.log(1-self.threshold)/np.log(self.discount_factor))
 
-                if self.predictor == "current_value": # Log Error correction 
-                    safe_index -= np.log(i+1)
+                # if self.predictor == "current_value": # Log Error correction 
+                #     safe_index -= np.log(i+1)
 
                 safe_index = floor(safe_index)
 
@@ -616,14 +611,8 @@
                 if node.is_terminal():
                     break
 
-<<<<<<< HEAD
-                val, policy = self.model.single_observation_forward(node.observation)
-=======
-                #coords = lambda observ: (observ // self.ncols, observ % self.ncols)
-
-                val = self.value_function(node)
+                val = self.value_function(node) 
                 policy = node.prior_policy
->>>>>>> 2c1a3b12
 
                 i_est = value_estimate + (self.discount_factor**(i+1)) * val
                 
